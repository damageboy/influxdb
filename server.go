package raft

import (
	"encoding/json"
	"errors"
	"fmt"
	"io/ioutil"
	"os"
	"path"
	"sort"
	"sync"
	"time"
)

//------------------------------------------------------------------------------
//
// Constants
//
//------------------------------------------------------------------------------

const (
	Stopped   = "stopped"
	Follower  = "follower"
	Candidate = "candidate"
	Leader    = "leader"
)

const (
	DefaultHeartbeatTimeout = 50 * time.Millisecond
	DefaultElectionTimeout  = 150 * time.Millisecond
)

//------------------------------------------------------------------------------
//
// Errors
//
//------------------------------------------------------------------------------

var NotLeaderError = errors.New("raft.Server: Not current leader")
var DuplicatePeerError = errors.New("raft.Server: Duplicate peer")

//------------------------------------------------------------------------------
//
// Typedefs
//
//------------------------------------------------------------------------------

// A server is involved in the consensus protocol and can act as a follower,
// candidate or a leader.
type Server struct {
	name        string
	path        string
	state       string
	transporter Transporter
	context     interface{}
	currentTerm uint64

	votedFor string
	log      *Log
	leader   string
	peers    map[string]*Peer
	mutex    sync.Mutex

	electionTimer    *Timer
	heartbeatTimeout time.Duration
	response         chan FlushResponse
	stepDown         chan uint64

	currentSnapshot *Snapshot
	lastSnapshot    *Snapshot
	stateMachine    StateMachine
}

//------------------------------------------------------------------------------
//
// Constructor
//
//------------------------------------------------------------------------------

// Creates a new server with a log at the given path.
func NewServer(name string, path string, transporter Transporter, stateMachine StateMachine, context interface{}) (*Server, error) {
	if name == "" {
		return nil, errors.New("raft.Server: Name cannot be blank")
	}
	if transporter == nil {
		panic("raft: Transporter required")
	}

	s := &Server{
		name:             name,
		path:             path,
		transporter:      transporter,
		stateMachine:     stateMachine,
		context:          context,
		state:            Stopped,
		peers:            make(map[string]*Peer),
		log:              NewLog(),
		electionTimer:    NewTimer(DefaultElectionTimeout, DefaultElectionTimeout*2),
		heartbeatTimeout: DefaultHeartbeatTimeout,
	}

	// Setup apply function.
	s.log.ApplyFunc = func(c Command) ([]byte, error) {
		result, err := c.Apply(s)
		return result, err
	}

	return s, nil
}

//------------------------------------------------------------------------------
//
// Accessors
//
//------------------------------------------------------------------------------

//--------------------------------------
// General
//--------------------------------------

// Retrieves the name of the server.
func (s *Server) Name() string {
	return s.name
}

// Retrieves the storage path for the server.
func (s *Server) Path() string {
	return s.path
}

func (s *Server) Leader() string {
	s.mutex.Lock()
	defer s.mutex.Unlock()
	return s.leader
}

// Retrieves the peers of the server
func (s *Server) Peers() map[string]*Peer {
	s.mutex.Lock()
	defer s.mutex.Unlock()
	return s.peers
}

// Retrieves the object that transports requests.
func (s *Server) Transporter() Transporter {
	return s.transporter
}

func (s *Server) SetTransporter(t Transporter) {
	s.transporter = t
}

// Retrieves the context passed into the constructor.
func (s *Server) Context() interface{} {
	return s.context
}

// Retrieves the log path for the server.
func (s *Server) LogPath() string {
	return fmt.Sprintf("%s/log", s.path)
}

// Retrieves the current state of the server.
func (s *Server) State() string {
	// s.mutex.Lock()
	// defer s.mutex.Unlock()
	return s.state
}

// Retrieves the current term of the server.
func (s *Server) Term() uint64 {
	s.mutex.Lock()
	defer s.mutex.Unlock()
	return s.currentTerm
}

// Retrieves the name of the candidate this server voted for in this term.
func (s *Server) VotedFor() string {
	s.mutex.Lock()
	defer s.mutex.Unlock()
	return s.votedFor
}

// Retrieves whether the server's log has no entries.
func (s *Server) IsLogEmpty() bool {
	s.mutex.Lock()
	defer s.mutex.Unlock()
	return s.log.IsEmpty()
}

// A list of all the log entries. This should only be used for debugging purposes.
func (s *Server) LogEntries() []*LogEntry {
	s.mutex.Lock()
	defer s.mutex.Unlock()
	if s.log != nil {
		return s.log.entries
	}
	return nil
}

// A reference to the command name of the last entry.
func (s *Server) LastCommandName() string {
	s.mutex.Lock()
	defer s.mutex.Unlock()
	if s.log != nil {
		return s.log.LastCommandName()
	}
	return ""
}

//--------------------------------------
// Membership
//--------------------------------------

// Retrieves the number of member servers in the consensus.
func (s *Server) MemberCount() int {
<<<<<<< HEAD
	s.mutex.Lock()
	defer s.mutex.Unlock()
=======
>>>>>>> 00fb080e
	return len(s.peers) + 1
}

// Retrieves the number of servers required to make a quorum.
func (s *Server) QuorumSize() int {
	return (s.MemberCount() / 2) + 1
}

//--------------------------------------
// Election timeout
//--------------------------------------

// Retrieves the election timeout.
func (s *Server) ElectionTimeout() time.Duration {
	return s.electionTimer.MinDuration()
}

// Sets the election timeout.
func (s *Server) SetElectionTimeout(duration time.Duration) {
	s.electionTimer.SetMinDuration(duration)
	s.electionTimer.SetMaxDuration(duration * 2)
}

func (s *Server) StartElectionTimeout() {
	s.electionTimer.Reset()
}

func (s *Server) StartHeartbeatTimeout() {
	for _, peer := range s.peers {
		peer.StartHeartbeatTimeout()
	}
}

//--------------------------------------
// Heartbeat timeout
//--------------------------------------

// Retrieves the heartbeat timeout.
func (s *Server) HeartbeatTimeout() time.Duration {
	return s.heartbeatTimeout
}

// Sets the heartbeat timeout.
func (s *Server) SetHeartbeatTimeout(duration time.Duration) {
	s.mutex.Lock()
	defer s.mutex.Unlock()

	s.heartbeatTimeout = duration
	for _, peer := range s.peers {
		peer.SetHeartbeatTimeout(duration)
	}
}

//------------------------------------------------------------------------------
//
// Methods
//
//------------------------------------------------------------------------------

//--------------------------------------
// Initialization
//--------------------------------------

// Starts the server with a log at the given path.
func (s *Server) Initialize() error {
	s.mutex.Lock()
	defer s.mutex.Unlock()

	// Exit if the server is already running.
	if s.Running() {
		return errors.New("raft.Server: Server already running")
	}

	// Initialize response channel
	s.response = make(chan FlushResponse, 128)

	// Create snapshot directory if not exist
	os.Mkdir(s.path+"/snapshot", 0700)

	// Initialize the log and load it up.
	if err := s.log.Open(s.LogPath()); err != nil {
		fmt.Println("log error")
		s.unload()
		return fmt.Errorf("raft.Server: %v", err)
	}

	// Update the term to the last term in the log.
	s.currentTerm = s.log.CurrentTerm()

	return nil
}

// Start the sever as a follower
func (s *Server) StartFollower() {
	// Update the state.
	s.state = Follower

	// Start the election timeout.
	c := make(chan bool)
	s.electionTimer.Reset()
	go s.electionTimeoutFunc(c)
	<-c
}

// Start the sever as a leader
func (s *Server) StartLeader() error {
	s.mutex.Lock()
	defer s.mutex.Unlock()

	// Start as leader.
	s.currentTerm++
	s.state = Leader
	s.leader = s.name
	s.electionTimer.Pause()

	// Leader need to collect appendLog response
	go s.commitCenter()

	return nil
}

// Collect response from followers. If more than the
// majority of the followers append a log entry, the
// leader will commit the log entry
func (s *Server) commitCenter() {
	fmt.Println("collecting data")
	for {
		var response FlushResponse

		select {
		case response = <-s.response:

		case term := <-s.stepDown:
			s.setCurrentTerm(term)
			return
		}

		if response.peer != nil {
			fmt.Println("[CommitCenter] Receive respone from ", response.peer.Name(), response.success)
		}

		// TODO: UINT64 SORTING
		// Convert uint64 to int, since go does not have a built in
		// func to sort uint64

		// when the leader is the only member in the cluster, it can commit
		// the log immediately
		if s.QuorumSize() < 2 {
			fmt.Println("[CommitCenter] Commit ", s.log.CurrentIndex())

			commited := int(s.log.CommitIndex())
			commit := int(s.log.CurrentIndex())

			s.log.SetCommitIndex(uint64(commit))

			for i := commited; i < commit; i++ {
				select {
				case s.log.entries[i-int(s.log.startIndex)].commit <- true:
					fmt.Println("notify")
					continue
				// we have a buffered commit channel, it should return immediately
				default:
					panic("Cannot send commit nofication")
				}
			}
			continue
		}

		// TODO: Current we use sort which is O(NlogN).
		// we should record the previous infomation and
		// find the index to commit in O(1)

		var data []int
		data = append(data, int(s.log.CurrentIndex()))

		for _, peer := range s.peers {
			data = append(data, int(peer.prevLogIndex))
		}

		sort.Ints(data)

		// We can commit upto the index which the mojarity
		// of the members have appended.
		commit := data[s.QuorumSize()-1]

		commited := int(s.log.CommitIndex())

		if commit > commited {
			fmt.Println("[CommitCenter] Going to Commit ", commit)
			s.log.SetCommitIndex(uint64(commit))

			for i := commited; i < commit; i++ {
				select {
				case s.log.entries[i-int(s.log.startIndex)].commit <- true:
					fmt.Println("notify")
					continue
				default:
					continue
				}
			}

			fmt.Println("[CommitCenter] Commit ", commit)
		}

	}

}

func (s *Server) commitNotify() {

}

// Shuts down the server.
func (s *Server) Stop() {
	s.mutex.Lock()
	defer s.mutex.Unlock()
	s.unload()
}

// Unloads the server.
func (s *Server) unload() {
	// Kill the election timer.
	if s.electionTimer != nil {
		s.electionTimer.Stop()
		s.electionTimer = nil
	}

	// Remove peers.
	for _, peer := range s.peers {
		peer.stop()
	}
	// wait for all previous flush ends
	time.Sleep(100 * time.Millisecond)

	s.peers = make(map[string]*Peer)

	// Close the log.
	if s.log != nil {
		s.log.Close()
		s.log = nil
	}

	s.state = Stopped
}

// Checks if the server is currently running.
func (s *Server) Running() bool {
	return s.state != Stopped
}

//--------------------------------------
// Commands
//--------------------------------------

// Attempts to execute a command and replicate it. The function will return
// when the command has been successfully committed or an error has occurred.

func (s *Server) Do(command Command) ([]byte, error) {
	if s.state != Leader {
		return nil, NotLeaderError
	}

	entry := s.log.CreateEntry(s.currentTerm, command)
	if err := s.log.AppendEntry(entry); err != nil {
		return nil, err
	}

	s.response <- FlushResponse{s.currentTerm, true, nil, nil}

	// to speed up the response time
	for _, peer := range s.peers {
		peer.heartbeatTimer.fire()
	}
	fmt.Println("[Do] join!")

	// timeout here
	select {
	case <-entry.commit:
		fmt.Println("[Do] finish!")
		return entry.result, nil
	case <-time.After(time.Second):
		fmt.Println("[Do] fail!")
		return nil, errors.New("Command commit fails")
	}
}

// Appends a log entry from the leader to this server.
func (s *Server) AppendEntries(req *AppendEntriesRequest) (*AppendEntriesResponse, error) {
	s.mutex.Lock()
	defer s.mutex.Unlock()
	// If the server is stopped then reject it.
	if !s.Running() {
		return NewAppendEntriesResponse(s.currentTerm, false, 0), fmt.Errorf("raft.Server: Server stopped")
	}

	// If the request is coming from an old term then reject it.

	if req.Term < s.currentTerm {
		return NewAppendEntriesResponse(s.currentTerm, false, s.log.CommitIndex()), fmt.Errorf("raft.Server: Stale request term")
	}

	fmt.Println("Peer ", s.Name(), "received heartbeat from ", req.LeaderName,
		" ", req.Term, " ", s.currentTerm, " ", time.Now())

	s.setCurrentTerm(req.Term)

	// Update the current leader.
	s.leader = req.LeaderName

	// Reset election timeout.
	if s.electionTimer != nil {
		s.electionTimer.Reset()
	}

	// Reject if log doesn't contain a matching previous entry.
	if err := s.log.Truncate(req.PrevLogIndex, req.PrevLogTerm); err != nil {
		return NewAppendEntriesResponse(s.currentTerm, false, s.log.CommitIndex()), err
	}

	fmt.Println("Peer ", s.Name(), "after truncate ")

	// Append entries to the log.
	if err := s.log.AppendEntries(req.Entries); err != nil {
		return NewAppendEntriesResponse(s.currentTerm, false, s.log.CommitIndex()), err
	}

	fmt.Println("Peer ", s.Name(), "after append ")
	// Commit up to the commit index.
	if err := s.log.SetCommitIndex(req.CommitIndex); err != nil {
		return NewAppendEntriesResponse(s.currentTerm, false, s.log.CommitIndex()), err
	}

	fmt.Println("Peer ", s.Name(), "after commit ")

	fmt.Println("Peer ", s.Name(), "reply heartbeat from ", req.LeaderName,
		" ", req.Term, " ", s.currentTerm, " ", time.Now())
	return NewAppendEntriesResponse(s.currentTerm, true, s.log.CommitIndex()), nil
}

// Creates an AppendEntries request.
func (s *Server) createAppendEntriesRequest(prevLogIndex uint64) *AppendEntriesRequest {
	s.mutex.Lock()
	defer s.mutex.Unlock()
	return s.createInternalAppendEntriesRequest(prevLogIndex)
}

// Creates an AppendEntries request without a lock.
func (s *Server) createInternalAppendEntriesRequest(prevLogIndex uint64) *AppendEntriesRequest {
	if s.log == nil {
		return nil
	}
	entries, prevLogTerm := s.log.GetEntriesAfter(prevLogIndex)
	req := NewAppendEntriesRequest(s.currentTerm, s.name, prevLogIndex, prevLogTerm, entries, s.log.CommitIndex())
	return req
}

//--------------------------------------
// Promotion
//--------------------------------------

// Promotes the server to a candidate and then requests votes from peers. If
// enough votes are received then the server becomes the leader. If this
// server is elected then true is returned. If another server is elected then
// false is returned.
func (s *Server) promote() (bool, error) {

	for {
		// Start a new election.
		term, lastLogIndex, lastLogTerm, err := s.promoteToCandidate()
		if err != nil {
			return false, err
		}

		// Request votes from each of our peers.
		c := make(chan *RequestVoteResponse, len(s.peers))
		for _, _peer := range s.peers {
			peer := _peer
			go func() {
				req := NewRequestVoteRequest(term, s.name, lastLogIndex, lastLogTerm)
				req.peer = peer
				fmt.Println(s.Name(), "Send Vote Request to ", peer.Name())
				if resp, _ := s.transporter.SendVoteRequest(s, peer, req); resp != nil {
					resp.peer = peer
					c <- resp
				}
			}()
		}

		// Collect votes until we have a quorum.
		votes := map[string]bool{}

		elected := false
		timeout := false

		for {
			// if timeout happened, restart the promotion
			if timeout {
				break
			}

			// Add up all our votes.
			votesGranted := 1
			for _, value := range votes {
				if value {
					votesGranted++
				}
			}

			// If we received enough votes then stop waiting for more votes.
			if votesGranted >= s.QuorumSize() {
				elected = true
				break
			}

			// Collect votes from peers.
			select {
			case resp := <-c:
				if resp != nil {
					// Step down if we discover a higher term.
					if resp.Term > term {
						s.mutex.Lock()
						s.setCurrentTerm(term)
						if s.electionTimer != nil {
							s.electionTimer.Reset()
						}
						s.mutex.Unlock()
						return false, fmt.Errorf("raft.Server: Higher term discovered, stepping down: (%v > %v)", resp.Term, term)
					}
					votes[resp.peer.Name()] = resp.VoteGranted
				}
			case <-afterBetween(s.ElectionTimeout(), s.ElectionTimeout()*2):
				timeout = true
			}
		}

		// If we received enough votes then promote to leader and stop this election.
		if elected && s.promoteToLeader(term, lastLogIndex, lastLogTerm) {
			break
		}

		// If we are no longer in the same term then another server must have been elected.
		s.mutex.Lock()
		if s.currentTerm != term {
			s.mutex.Unlock()
			return false, fmt.Errorf("raft.Server: Term changed during election, stepping down: (%v > %v)", s.currentTerm, term)
		}
		s.mutex.Unlock()
	}

	return true, nil
}

// Promotes the server to a candidate and increases the election term. The
// term and log state are returned for use in the RPCs.
func (s *Server) promoteToCandidate() (uint64, uint64, uint64, error) {
	s.mutex.Lock()
	defer s.mutex.Unlock()

	// Ignore promotion if the server is not a follower.
	if s.state != Follower && s.state != Candidate {
		return 0, 0, 0, fmt.Errorf("raft: Invalid promotion state: %s", s.state)
	}

	// Move server to become a candidate, increase our term & vote for ourself.
	s.state = Candidate
	s.currentTerm++
	s.votedFor = s.name
	s.leader = ""

	// Pause the election timer while we're a candidate.
	s.electionTimer.Pause()

	// Return server state so we can check for it during leader promotion.
	lastLogIndex, lastLogTerm := s.log.LastInfo()

	fmt.Println("[PromoteToCandidate] Follower ", s.Name(),
		"promote to candidate[", lastLogIndex, ",", lastLogTerm, "]")

	return s.currentTerm, lastLogIndex, lastLogTerm, nil
}

// Promotes the server from a candidate to a leader. This can only occur if
// the server is in the state that it assumed when the candidate election
// began. This is because another server may have won the election and caused
// the state to change.
func (s *Server) promoteToLeader(term uint64, lastLogIndex uint64, lastLogTerm uint64) bool {
	s.mutex.Lock()
	defer s.mutex.Unlock()

	// Ignore promotion if we are not a candidate.
	if s.state != Candidate {
		panic("promote to leader but not candidate")
	}

	// TODO: should panic or just a false?

	// Disallow promotion if the term or log does not match what we currently have.
	logIndex, logTerm := s.log.LastInfo()
	if s.currentTerm != term || logIndex != lastLogIndex || logTerm != lastLogTerm {
		return false
	}

	// Move server to become a leader and begin peer heartbeats.
	s.state = Leader
	s.leader = s.name

	// Begin to collect response from followers
	go s.commitCenter()

	// Update the peers prevLogIndex to leader's lastLogIndex
	// Start heartbeat
	for _, peer := range s.peers {

		fmt.Println("[Leader] Set ", peer.Name(), "Prev to", lastLogIndex)

		peer.prevLogIndex = lastLogIndex
		peer.resume()
	}

	return true
}

//--------------------------------------
// Request Vote
//--------------------------------------

// Requests a vote from a server. A vote can be obtained if the vote's term is
// at the server's current term and the server has not made a vote yet. A vote
// can also be obtained if the term is greater than the server's current term.
func (s *Server) RequestVote(req *RequestVoteRequest) (*RequestVoteResponse, error) {
	s.mutex.Lock()
	defer s.mutex.Unlock()

	fmt.Println("Peer ", s.Name(), "receive vote request from ", req.CandidateName)
	//fmt.Println("[RequestVote] got the lock")
	// Fail if the server is not running.
	if !s.Running() {
		return NewRequestVoteResponse(s.currentTerm, false), fmt.Errorf("raft.Server: Server is stopped")
	}

	// If the request is coming from an old term then reject it.
	if req.Term < s.currentTerm {
		return NewRequestVoteResponse(s.currentTerm, false), fmt.Errorf("raft.Server: Stale term: %v < %v", req.Term, s.currentTerm)
	}
	s.setCurrentTerm(req.Term)

	// If we've already voted for a different candidate then don't vote for this candidate.
	if s.votedFor != "" && s.votedFor != req.CandidateName {
		return NewRequestVoteResponse(s.currentTerm, false), fmt.Errorf("raft.Server: Already voted for %v", s.votedFor)
	}

	// If the candidate's log is not at least as up-to-date as
	// our last log then don't vote.
	lastIndex, lastTerm := s.log.LastInfo()
	if lastIndex > req.LastLogIndex || lastTerm > req.LastLogTerm {
		return NewRequestVoteResponse(s.currentTerm, false), fmt.Errorf("raft.Server: Out-of-date log: [%v/%v] > [%v/%v]", lastIndex, lastTerm, req.LastLogIndex, req.LastLogTerm)
	}

	// If we made it this far then cast a vote and reset our election time out.
	s.votedFor = req.CandidateName

	fmt.Println(s.Name(), "Vote for ", req.CandidateName)

	if s.electionTimer != nil {
		s.electionTimer.Reset()
	}

	return NewRequestVoteResponse(s.currentTerm, true), nil
}

// Updates the current term on the server if the term is greater than the
// server's current term. When the term is changed then the server's vote is
// cleared and its state is changed to be a follower.
func (s *Server) setCurrentTerm(term uint64) {
	if term > s.currentTerm {
		s.votedFor = ""

		if s.state == Leader {
			fmt.Println(s.Name(), " step down to a follower")

			// stop heartbeats
			for _, peer := range s.peers {
				peer.pause()
			}

			select {
			case s.stepDown <- term:

			default:

			}

		}

		s.state = Follower

		// update term after stop all the peer
		s.currentTerm = term
	}
}

// Listens to the election timeout and kicks off a new election.
func (s *Server) electionTimeoutFunc(startChannel chan bool) {
	startChannel <- true
	for {
		// Grab the current timer channel.
		s.mutex.Lock()
		var c chan time.Time
		if s.electionTimer != nil {
			c = s.electionTimer.C()
		}
		s.mutex.Unlock()

		// If the channel or timer are gone then exit.
		if c == nil {
			break
		}

		// If an election times out then promote this server. If the channel
		// closes then that means the server has stopped so kill the function.
		if _, ok := <-c; ok {
			fmt.Println("[ElectionTimeout] ", s.Name(), " ", time.Now())
			s.promote()
		} else {
			break
		}
	}
}

//--------------------------------------
// Membership
//--------------------------------------

// Adds a peer to the server. This should be called by a system's join command
// within the context so that it is within the context of the server lock.
func (s *Server) AddPeer(name string) error {
	// Do not allow peers to be added twice.

	if s.peers[name] != nil {
		return DuplicatePeerError
	}

	// Only add the peer if it doesn't have the same name.
	if s.name != name {
		//fmt.Println("Add peer ", name)
		peer := NewPeer(s, name, s.heartbeatTimeout)
		if s.state == Leader {
			peer.resume()
		}
		s.peers[peer.name] = peer

	}
	return nil
}

// Removes a peer from the server. This should be called by a system's join command
// within the context so that it is within the context of the server lock.
func (s *Server) RemovePeer(name string) error {
	// Ignore removal of the server itself.
	if s.name == name {
		return nil
	}
	// Return error if peer doesn't exist.
	peer := s.peers[name]
	if peer == nil {
		return fmt.Errorf("raft: Peer not found: %s", name)
	}

	// Flush entries to the peer first.
	if s.state == Leader {
		if _, _, err := peer.flush(); err != nil {
			warn("raft: Unable to notify peer of removal: %v", err)
		}
	}

	// Stop peer and remove it.
	peer.stop()
	delete(s.peers, name)

	return nil
}

//--------------------------------------
// Log compaction
//--------------------------------------

// Creates a snapshot request.
func (s *Server) createSnapshotRequest() *SnapshotRequest {
	s.mutex.Lock()
	defer s.mutex.Unlock()
	return NewSnapshotRequest(s.name, s.lastSnapshot)
}

// The background snapshot function
func (s *Server) Snapshot() {
	for {
		// TODO: change this... to something reasonable
		time.Sleep(60 * time.Second)

		s.takeSnapshot()
	}
}

func (s *Server) takeSnapshot() error {
	//TODO put a snapshot mutex
	fmt.Println("take Snapshot")
	if s.currentSnapshot != nil {
		return errors.New("handling snapshot")
	}

	lastIndex, lastTerm := s.log.CommitInfo()

	if lastIndex == 0 || lastTerm == 0 {
		return errors.New("No logs")
	}

	path := s.SnapshotPath(lastIndex, lastTerm)

	var state []byte
	var err error

	if s.stateMachine != nil {
		state, err = s.stateMachine.Save()

		if err != nil {
			return err
		}

	} else {
		state = []byte{0}
	}

	var peerNames []string

	for _, peer := range s.peers {
		peerNames = append(peerNames, peer.Name())
	}
	peerNames = append(peerNames, s.Name())

	s.currentSnapshot = &Snapshot{lastIndex, lastTerm, peerNames, state, path}

	s.saveSnapshot()

	s.log.Compact(lastIndex, lastTerm)

	return nil
}

// Retrieves the log path for the server.
func (s *Server) saveSnapshot() error {

	if s.currentSnapshot == nil {
		return errors.New("no snapshot to save")
	}

	err := s.currentSnapshot.Save()

	if err != nil {
		return err
	}

	tmp := s.lastSnapshot
	s.lastSnapshot = s.currentSnapshot

	// delete the previous snapshot if there is any change
	if tmp != nil && !(tmp.LastIndex == s.lastSnapshot.LastIndex && tmp.LastTerm == s.lastSnapshot.LastTerm) {
		tmp.Remove()
	}
	s.currentSnapshot = nil
	return nil
}

// Retrieves the log path for the server.
func (s *Server) SnapshotPath(lastIndex uint64, lastTerm uint64) string {
	return path.Join(s.path, "snapshot", fmt.Sprintf("%v_%v.ss", lastTerm, lastIndex))
}

func (s *Server) SnapshotRecovery(req *SnapshotRequest) (*SnapshotResponse, error) {
	//
	s.mutex.Lock()
	defer s.mutex.Unlock()

	s.stateMachine.Recovery(req.State)

	//recovery the cluster configuration
	for _, peerName := range req.Peers {
		s.AddPeer(peerName)
	}

	//update term and index
	s.currentTerm = req.LastTerm

	s.log.UpdateCommitIndex(req.LastIndex)

	snapshotPath := s.SnapshotPath(req.LastIndex, req.LastTerm)

	s.currentSnapshot = &Snapshot{req.LastIndex, req.LastTerm, req.Peers, req.State, snapshotPath}

	s.saveSnapshot()

	s.log.Compact(req.LastIndex, req.LastTerm)

	return NewSnapshotResponse(req.LastTerm, true, req.LastIndex), nil

}

// Load a snapshot at restart
func (s *Server) LoadSnapshot() error {
	dir, err := os.OpenFile(path.Join(s.path, "snapshot"), os.O_RDONLY, 0)
	if err != nil {

		return err
	}

	filenames, err := dir.Readdirnames(-1)

	if err != nil {
		dir.Close()
		panic(err)
	}

	dir.Close()
	if len(filenames) == 0 {
		return errors.New("no snapshot")
	}

	// not sure how many snapshot we should keep
	sort.Strings(filenames)
	snapshotPath := path.Join(s.path, "snapshot", filenames[len(filenames)-1])

	// should not file
	file, err := os.OpenFile(snapshotPath, os.O_RDONLY, 0)
	defer file.Close()
	if err != nil {
		panic(err)
	}

	// TODO check checksum first

	var snapshotBytes []byte
	var checksum []byte

	n, err := fmt.Fscanf(file, "%08x\n", &checksum)

	if err != nil {
		return err
	}

	if n != 1 {
		return errors.New("Bad snapshot file")
	}

	snapshotBytes, _ = ioutil.ReadAll(file)
	fmt.Println(string(snapshotBytes))

	err = json.Unmarshal(snapshotBytes, &s.lastSnapshot)

	if err != nil {
		return err
	}

	err = s.stateMachine.Recovery(s.lastSnapshot.State)

	for _, peerName := range s.lastSnapshot.Peers {
		s.AddPeer(peerName)
	}

	s.log.SetStartTerm(s.lastSnapshot.LastTerm)
	s.log.SetStartIndex(s.lastSnapshot.LastIndex)
	s.log.UpdateCommitIndex(s.lastSnapshot.LastIndex)

	return err
}<|MERGE_RESOLUTION|>--- conflicted
+++ resolved
@@ -214,11 +214,8 @@
 
 // Retrieves the number of member servers in the consensus.
 func (s *Server) MemberCount() int {
-<<<<<<< HEAD
-	s.mutex.Lock()
-	defer s.mutex.Unlock()
-=======
->>>>>>> 00fb080e
+	s.mutex.Lock()
+	defer s.mutex.Unlock()
 	return len(s.peers) + 1
 }
 
