use std::{
    fmt::{Debug, Display},
    sync::Arc,
};

use async_trait::async_trait;
use authz::{Authorizer, IoxAuthorizer};
use clap_blocks::router2::Router2Config;
use data_types::{NamespaceName, PartitionTemplate, TemplatePart};
use hashbrown::HashMap;
use hyper::{Body, Request, Response};
use iox_catalog::interface::Catalog;
use ioxd_common::{
    add_service,
    http::error::{HttpApiError, HttpApiErrorSource},
    reexport::{
        generated_types::influxdata::iox::{
            catalog::v1::catalog_service_server, namespace::v1::namespace_service_server,
            object_store::v1::object_store_service_server, schema::v1::schema_service_server,
        },
        tonic::transport::Endpoint,
    },
    rpc::RpcBuilderInput,
    serve_builder,
    server_type::{CommonServerState, RpcError, ServerType},
    setup_builder,
};
use metric::Registry;
use mutable_batch::MutableBatch;
use object_store::DynObjectStore;
use router::{
    dml_handlers::{
        lazy_connector::LazyConnector, DmlHandler, DmlHandlerChainExt, FanOutAdaptor,
        InstrumentationDecorator, Partitioner, RetentionValidator, RpcWrite, SchemaValidator,
    },
    namespace_cache::{
        metrics::InstrumentedCache, MemoryNamespaceCache, NamespaceCache, ReadThroughCache,
        ShardedCache,
    },
    namespace_resolver::{
        MissingNamespaceAction, NamespaceAutocreation, NamespaceResolver, NamespaceSchemaResolver,
    },
    server::{
        grpc::RpcWriteGrpcDelegate,
        http::{
            write::{
                multi_tenant::MultiTenantRequestUnifier, single_tenant::SingleTenantRequestUnifier,
                WriteRequestUnifier,
            },
            HttpDelegate,
        },
        RpcWriteRouterServer,
    },
};
use thiserror::Error;
use tokio_util::sync::CancellationToken;
use trace::TraceCollector;

#[derive(Debug, Error)]
pub enum Error {
    #[error("Catalog error: {0}")]
    Catalog(#[from] iox_catalog::interface::Error),

    #[error("Catalog DSN error: {0}")]
    CatalogDsn(#[from] clap_blocks::catalog_dsn::Error),

    #[error("authz configuration error for '{addr}': '{source}'")]
    AuthzConfig {
        source: Box<dyn std::error::Error>,
        addr: String,
    },
}

pub type Result<T, E = Error> = std::result::Result<T, E>;

pub struct RpcWriteRouterServerType<D, N> {
    server: RpcWriteRouterServer<D, N>,
    shutdown: CancellationToken,
    trace_collector: Option<Arc<dyn TraceCollector>>,
}

impl<D, N> RpcWriteRouterServerType<D, N> {
    pub fn new(server: RpcWriteRouterServer<D, N>, common_state: &CommonServerState) -> Self {
        Self {
            server,
            shutdown: CancellationToken::new(),
            trace_collector: common_state.trace_collector(),
        }
    }
}

impl<D, N> std::fmt::Debug for RpcWriteRouterServerType<D, N> {
    fn fmt(&self, f: &mut std::fmt::Formatter<'_>) -> std::fmt::Result {
        write!(f, "RpcWriteRouter")
    }
}

#[async_trait]
impl<D, N> ServerType for RpcWriteRouterServerType<D, N>
where
    D: DmlHandler<WriteInput = HashMap<String, MutableBatch>, WriteOutput = ()> + 'static,
    N: NamespaceResolver + 'static,
{
    fn name(&self) -> &str {
        "rpc_write_router"
    }

    /// Return the [`metric::Registry`] used by the router.
    fn metric_registry(&self) -> Arc<Registry> {
        self.server.metric_registry()
    }

    /// Returns the trace collector for router traces.
    fn trace_collector(&self) -> Option<Arc<dyn TraceCollector>> {
        self.trace_collector.as_ref().map(Arc::clone)
    }

    /// Dispatches `req` to the router [`HttpDelegate`] delegate.
    ///
    /// [`HttpDelegate`]: router::server::http::HttpDelegate
    async fn route_http_request(
        &self,
        req: Request<Body>,
    ) -> Result<Response<Body>, Box<dyn HttpApiErrorSource>> {
        self.server
            .http()
            .route(req)
            .await
            .map_err(IoxHttpErrorAdaptor)
            .map_err(|e| Box::new(e) as _)
    }

    /// Registers the services exposed by the router [`RpcWriteGrpcDelegate`] delegate.
    ///
    /// [`RpcWriteGrpcDelegate`]: router::server::grpc::RpcWriteGrpcDelegate
    async fn server_grpc(self: Arc<Self>, builder_input: RpcBuilderInput) -> Result<(), RpcError> {
        let builder = setup_builder!(builder_input, self);
        add_service!(
            builder,
            schema_service_server::SchemaServiceServer::new(self.server.grpc().schema_service())
        );
        add_service!(
            builder,
            catalog_service_server::CatalogServiceServer::new(self.server.grpc().catalog_service())
        );
        add_service!(
            builder,
            object_store_service_server::ObjectStoreServiceServer::new(
                self.server.grpc().object_store_service()
            )
        );
        add_service!(
            builder,
            namespace_service_server::NamespaceServiceServer::new(
                self.server.grpc().namespace_service()
            )
        );
        serve_builder!(builder);

        Ok(())
    }

    async fn join(self: Arc<Self>) {
        self.shutdown.cancelled().await;
    }

    fn shutdown(&self, frontend: CancellationToken) {
        frontend.cancel();
        self.shutdown.cancel();
    }
}

/// This adaptor converts the `router` http error type into a type that
/// satisfies the requirements of ioxd's runner framework, keeping the
/// two decoupled.
#[derive(Debug)]
pub struct IoxHttpErrorAdaptor(router::server::http::Error);

impl Display for IoxHttpErrorAdaptor {
    fn fmt(&self, f: &mut std::fmt::Formatter<'_>) -> std::fmt::Result {
        Display::fmt(&self.0, f)
    }
}

impl std::error::Error for IoxHttpErrorAdaptor {}

impl HttpApiErrorSource for IoxHttpErrorAdaptor {
    fn to_http_api_error(&self) -> HttpApiError {
        HttpApiError::new(self.0.as_status_code(), self.to_string())
    }
}

/// Instantiate a router server that uses the RPC write path
pub async fn create_router2_server_type(
    common_state: &CommonServerState,
    metrics: Arc<metric::Registry>,
    catalog: Arc<dyn Catalog>,
    object_store: Arc<DynObjectStore>,
    router_config: &Router2Config,
) -> Result<Arc<dyn ServerType>> {
    let ingester_connections = router_config.ingester_addresses.iter().map(|addr| {
        let addr = addr.to_string();
        let endpoint = Endpoint::from_shared(hyper::body::Bytes::from(addr.clone()))
            .expect("invalid ingester connection address");
        (
            LazyConnector::new(
                endpoint,
                router_config.rpc_write_timeout_seconds,
                router_config.rpc_write_max_outgoing_bytes,
            ),
            addr,
        )
    });

    // Initialise the DML handler that sends writes to the ingester using the RPC write path.
    let rpc_writer = RpcWrite::new(
        ingester_connections,
        router_config.rpc_write_replicas,
        &metrics,
    );
    let rpc_writer = InstrumentationDecorator::new("rpc_writer", &metrics, rpc_writer);

    // # Namespace cache
    //
    // Initialise an instrumented namespace cache to be shared with the schema
    // validator, and namespace auto-creator that reports cache hit/miss/update
    // metrics.
    let ns_cache = Arc::new(ReadThroughCache::new(
        Arc::new(InstrumentedCache::new(
            Arc::new(ShardedCache::new(
                std::iter::repeat_with(|| Arc::new(MemoryNamespaceCache::default())).take(10),
            )),
            &metrics,
        )),
        Arc::clone(&catalog),
    ));

    pre_warm_schema_cache(&ns_cache, &*catalog)
        .await
        .expect("namespace cache pre-warming failed");

    // # Schema validator
    //
    // Initialise and instrument the schema validator
    let schema_validator =
        SchemaValidator::new(Arc::clone(&catalog), Arc::clone(&ns_cache), &metrics);
    let schema_validator =
        InstrumentationDecorator::new("schema_validator", &metrics, schema_validator);

    // # Retention validator
    //
    // Add a retention validator into handler stack to reject data outside the retention period
    let retention_validator = RetentionValidator::new(Arc::clone(&ns_cache));
    let retention_validator =
        InstrumentationDecorator::new("retention_validator", &metrics, retention_validator);

    // # Write partitioner
    //
    // Add a write partitioner into the handler stack that splits by the date
    // portion of the write's timestamp.
    let partitioner = Partitioner::new(PartitionTemplate {
        parts: vec![TemplatePart::TimeFormat(
            router_config.partition_key_pattern.clone(),
        )],
    });
    let partitioner = InstrumentationDecorator::new("partitioner", &metrics, partitioner);

    // # Namespace resolver
    //
    // Initialise the Namespace ID lookup + cache
    let namespace_resolver = NamespaceSchemaResolver::new(Arc::clone(&ns_cache));

<<<<<<< HEAD
    ////////////////////////////////////////////////////////////////////////////
    //
    // THIS CODE IS FOR TESTING ONLY.
    //
    // The source of truth for the topics & query pools will be read from
    // the DB, rather than CLI args for a prod deployment.
    //
    ////////////////////////////////////////////////////////////////////////////
    //
    // Look up the topic ID needed to populate namespace creation
    // requests.
    //
    // This code / auto-creation is for architecture testing purposes only - a
    // prod deployment would expect namespaces to be explicitly created and this
    // layer would be removed.
    let mut txn = catalog.repositories().await;
    let topic_id = txn
        .topics()
        .get_by_name(&router_config.topic)
        .await?
        .map(|v| v.id)
        .unwrap_or_else(|| panic!("no topic named {} in catalog", router_config.topic));
    let query_id = txn
        .query_pools()
        .create_or_get(&router_config.query_pool_name)
        .await
        .map(|v| v.id)
        .unwrap_or_else(|e| {
            panic!(
                "failed to upsert query pool {} in catalog: {}",
                router_config.query_pool_name, e
            )
        });

=======
>>>>>>> ef9ef75e
    let namespace_resolver = NamespaceAutocreation::new(
        namespace_resolver,
        Arc::clone(&ns_cache),
        Arc::clone(&catalog),
        {
            if router_config.namespace_autocreation_enabled {
                MissingNamespaceAction::AutoCreate(
                    router_config
                        .new_namespace_retention_hours
                        .map(|hours| hours as i64 * 60 * 60 * 1_000_000_000),
                )
            } else {
                MissingNamespaceAction::Reject
            }
        },
    );
    //
    ////////////////////////////////////////////////////////////////////////////

    // # Parallel writer
    let parallel_write = FanOutAdaptor::new(rpc_writer);

    // # Handler stack
    //
    // Build the chain of DML handlers that forms the request processing pipeline
    let handler_stack = retention_validator
        .and_then(schema_validator)
        .and_then(partitioner)
        // Once writes have been partitioned, they are processed in parallel.
        //
        // This block initialises a fan-out adaptor that parallelises partitioned
        // writes into the handler chain it decorates (schema validation, and then
        // into the ingester RPC), and instruments the parallelised
        // operation.
        .and_then(InstrumentationDecorator::new(
            "parallel_write",
            &metrics,
            parallel_write,
        ));

    // Record the overall request handling latency
    let handler_stack = InstrumentationDecorator::new("request", &metrics, handler_stack);

    // Initialize the HTTP API delegate
    let write_request_unifier: Result<Box<dyn WriteRequestUnifier>> = match (
        router_config.single_tenant_deployment,
        &router_config.authz_address,
    ) {
        (true, Some(addr)) => {
            let authz = IoxAuthorizer::connect_lazy(addr.clone())
                .map(|c| Arc::new(c) as Arc<dyn Authorizer>)
                .map_err(|source| Error::AuthzConfig {
                    source,
                    addr: addr.clone(),
                })?;
            authz.probe().await.expect("Authz connection test failed.");

            Ok(Box::new(SingleTenantRequestUnifier::new(authz)))
        }
        (true, None) => {
            // Single tenancy was requested, but no auth was provided - the
            // router's clap flag parse configuration should not allow this
            // combination to be accepted and therefore execution should
            // never reach here.
            unreachable!("INFLUXDB_IOX_SINGLE_TENANCY is set, but could not create an authz service. Check the INFLUXDB_IOX_AUTHZ_ADDR")
        }
        (false, None) => Ok(Box::<MultiTenantRequestUnifier>::default()),
        (false, Some(_)) => {
            // As above, this combination should be prevented by the
            // router's clap flag parse configuration.
            unreachable!("INFLUXDB_IOX_AUTHZ_ADDR is set, but authz only exists for single_tenancy. Check the INFLUXDB_IOX_SINGLE_TENANCY")
        }
    };
    let http = HttpDelegate::new(
        common_state.run_config().max_http_request_size,
        router_config.http_request_limit,
        namespace_resolver,
        handler_stack,
        &metrics,
        write_request_unifier?,
    );

    // Initialize the gRPC API delegate that creates the services relevant to the RPC
    // write router path and use it to create the relevant `RpcWriteRouterServer` and
    // `RpcWriteRouterServerType`.
    let grpc = RpcWriteGrpcDelegate::new(catalog, object_store);

    let router_server =
        RpcWriteRouterServer::new(http, grpc, metrics, common_state.trace_collector());
    let server_type = Arc::new(RpcWriteRouterServerType::new(router_server, common_state));
    Ok(server_type)
}

/// Pre-populate `cache` with the all existing schemas in `catalog`.
async fn pre_warm_schema_cache<T>(
    cache: &T,
    catalog: &dyn Catalog,
) -> Result<(), iox_catalog::interface::Error>
where
    T: NamespaceCache,
{
    iox_catalog::interface::list_schemas(catalog)
        .await?
        .for_each(|(ns, schema)| {
            let name = NamespaceName::try_from(ns.name)
                .expect("cannot convert existing namespace string to a `NamespaceName` instance");

            cache.put_schema(name, schema);
        });

    Ok(())
}

#[cfg(test)]
mod tests {
    use data_types::ColumnType;
    use iox_catalog::mem::MemCatalog;

    use super::*;

    #[tokio::test]
    async fn test_pre_warm_cache() {
        let catalog = Arc::new(MemCatalog::new(Default::default()));

        let mut repos = catalog.repositories().await;
        let namespace = repos.namespaces().create("test_ns", None).await.unwrap();

        let table = repos
            .tables()
            .create_or_get("name", namespace.id)
            .await
            .unwrap();
        let _column = repos
            .columns()
            .create_or_get("name", table.id, ColumnType::U64)
            .await
            .unwrap();

        drop(repos); // Or it'll deadlock.

        let cache = Arc::new(MemoryNamespaceCache::default());
        pre_warm_schema_cache(&cache, &*catalog)
            .await
            .expect("pre-warming failed");

        let name = NamespaceName::new("test_ns").unwrap();
        let got = cache
            .get_schema(&name)
            .await
            .expect("should contain a schema");

        assert!(got.tables.get("name").is_some());
    }
}<|MERGE_RESOLUTION|>--- conflicted
+++ resolved
@@ -270,43 +270,6 @@
     // Initialise the Namespace ID lookup + cache
     let namespace_resolver = NamespaceSchemaResolver::new(Arc::clone(&ns_cache));
 
-<<<<<<< HEAD
-    ////////////////////////////////////////////////////////////////////////////
-    //
-    // THIS CODE IS FOR TESTING ONLY.
-    //
-    // The source of truth for the topics & query pools will be read from
-    // the DB, rather than CLI args for a prod deployment.
-    //
-    ////////////////////////////////////////////////////////////////////////////
-    //
-    // Look up the topic ID needed to populate namespace creation
-    // requests.
-    //
-    // This code / auto-creation is for architecture testing purposes only - a
-    // prod deployment would expect namespaces to be explicitly created and this
-    // layer would be removed.
-    let mut txn = catalog.repositories().await;
-    let topic_id = txn
-        .topics()
-        .get_by_name(&router_config.topic)
-        .await?
-        .map(|v| v.id)
-        .unwrap_or_else(|| panic!("no topic named {} in catalog", router_config.topic));
-    let query_id = txn
-        .query_pools()
-        .create_or_get(&router_config.query_pool_name)
-        .await
-        .map(|v| v.id)
-        .unwrap_or_else(|e| {
-            panic!(
-                "failed to upsert query pool {} in catalog: {}",
-                router_config.query_pool_name, e
-            )
-        });
-
-=======
->>>>>>> ef9ef75e
     let namespace_resolver = NamespaceAutocreation::new(
         namespace_resolver,
         Arc::clone(&ns_cache),
