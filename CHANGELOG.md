--- conflicted
+++ resolved
@@ -3,11 +3,8 @@
 ### Features
 
 1. [14059](https://github.com/influxdata/influxdb/pull/14059): Enable formatting line graph y ticks with binary prefix
-<<<<<<< HEAD
 1. [14052](https://github.com/influxdata/influxdb/pull/14052): Add x and y column pickers to graph types
-=======
 1. [14128](https://github.com/influxdata/influxdb/pull/14128): Add option to shade area below line graphs
->>>>>>> fe3869d6
 
 ### Bug Fixes
 
