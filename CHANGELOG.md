--- conflicted
+++ resolved
@@ -1,13 +1,9 @@
-<<<<<<< HEAD
 ## v1.3.9.0 [unreleased]
 ### Bug Fixes
 ### Features
 ### UI Improvements
 
-## v1.3.8.0 [unreleased]
-=======
 ## v1.3.8.0 [2017-09-07]
->>>>>>> 3387c941
 ### Bug Fixes
 1. [#1886](https://github.com/influxdata/chronograf/pull/1886): Fix the limit of 100 alert rules on alert rules page
 1. [#1930](https://github.com/influxdata/chronograf/pull/1930): Fix graphs when y-values are constant
