## v1.3.6.0 [unreleased]
### Bug Fixes
1. [#1798](https://github.com/influxdata/chronograf/pull/1798): Fix domain not updating in visualizations when changing time range manually
1. [#1799](https://github.com/influxdata/chronograf/pull/1799): Prevent console error spam from Dygraph.synchronize when a dashboard has only one graph
1. [#1813](https://github.com/influxdata/chronograf/pull/1813): Guarantee UUID for each Alert Table key to prevent dropping items when keys overlap

### Features
<<<<<<< HEAD
1. [#1744](https://github.com/influxdata/chronograf/pull/1744): Add a few time range shortcuts to the custom time range menu
=======
1. [#1714](https://github.com/influxdata/chronograf/pull/1714): Add ability to edit a dashboard graph's y-axis bounds
1. [#1714](https://github.com/influxdata/chronograf/pull/1714): Add ability to edit a dashboard graph's y-axis label
>>>>>>> a7d16c85

### UI Improvements
1. [#1796](https://github.com/influxdata/chronograf/pull/1796): Add spinner to indicate data is being written
1. [#1800](https://github.com/influxdata/chronograf/pull/1796): Embiggen text area for line protocol manual entry in Data Explorer's Write Data overlay
1. [#1805](https://github.com/influxdata/chronograf/pull/1805): Fix bar graphs overlapping
1. [#1805](https://github.com/influxdata/chronograf/pull/1805): Add series names hashing so that graph colors should stay the same for the same series across charts
1. [#1800](https://github.com/influxdata/chronograf/pull/1800): Embiggen text area for line protocol manual entry in Data Explorer's Write Data overlay
1. [#1812](https://github.com/influxdata/chronograf/pull/1812): Improve error message when request for Status Page News Feed fails

## v1.3.5.0 [2017-07-27]
### Bug Fixes
1. [#1708](https://github.com/influxdata/chronograf/pull/1708): Fix z-index issue in dashboard cell context menu
1. [#1752](https://github.com/influxdata/chronograf/pull/1752): Clarify BoltPath server flag help text by making example the default path
1. [#1703](https://github.com/influxdata/chronograf/pull/1703): Fix cell name cancel not reverting to original name
1. [#1751](https://github.com/influxdata/chronograf/pull/1751): Fix typo that may have affected PagerDuty node creation in Kapacitor
1. [#1756](https://github.com/influxdata/chronograf/pull/1756): Prevent 'auto' GROUP BY as option in Kapacitor rule builder when applying a function to a field
1. [#1773](https://github.com/influxdata/chronograf/pull/1773): Prevent clipped buttons in Rule Builder, Data Explorer, and Configuration pages
1. [#1776](https://github.com/influxdata/chronograf/pull/1776): Fix JWT for the write path
1. [#1777](https://github.com/influxdata/chronograf/pull/1777): Disentangle client Kapacitor rule creation from Data Explorer query creation

### Features
1. [#1717](https://github.com/influxdata/chronograf/pull/1717): View server generated TICKscripts
1. [#1681](https://github.com/influxdata/chronograf/pull/1681): Add the ability to select Custom Time Ranges in the Hostpages, Data Explorer, and Dashboards
1. [#1752](https://github.com/influxdata/chronograf/pull/1752): Clarify BoltPath server flag help text by making example the default path
1. [#1738](https://github.com/influxdata/chronograf/pull/1738): Add shared secret JWT authorization to InfluxDB
1. [#1724](https://github.com/influxdata/chronograf/pull/1724): Add Pushover alert support
1. [#1762](https://github.com/influxdata/chronograf/pull/1762): Restore all supported Kapacitor services when creating rules, and add most optional message parameters

### UI Improvements
1. [#1707](https://github.com/influxdata/chronograf/pull/1707): Polish alerts table in status page to wrap text less
1. [#1770](https://github.com/influxdata/chronograf/pull/1770): Specify that version is for Chronograf on Configuration page
1. [#1779](https://github.com/influxdata/chronograf/pull/1779): Move custom time range indicator on cells into corner when in presentation mode
1. [#1779](https://github.com/influxdata/chronograf/pull/1779): Highlight legend "Snip" toggle when active

## v1.3.4.0 [2017-07-10]
### Bug Fixes
1. [#1612](https://github.com/influxdata/chronograf/pull/1612): Disallow writing to \_internal in the Data Explorer
1. [#1655](https://github.com/influxdata/chronograf/pull/1655): Add more than one color to Line+Stat graphs
1. [#1688](https://github.com/influxdata/chronograf/pull/1688): Fix updating Retention Policies in single-node InfluxDB instances
1. [#1689](https://github.com/influxdata/chronograf/pull/1689): Lock the width of Template Variable dropdown menus to the size of their longest option

### Features
1. [#1645](https://github.com/influxdata/chronograf/pull/1645): Add Auth0 as a supported OAuth2 provider
1. [#1660](https://github.com/influxdata/chronograf/pull/1660): Add ability to add custom links to User menu via server CLI or ENV vars
1. [#1660](https://github.com/influxdata/chronograf/pull/1660): Allow users to configure custom links on startup that will appear under the User menu in the sidebar
1. [#1674](https://github.com/influxdata/chronograf/pull/1674): Add support for Auth0 organizations
1. [#1695](https://github.com/influxdata/chronograf/pull/1695): Allow users to configure InfluxDB and Kapacitor sources on startup

### UI Improvements
1. [#1644](https://github.com/influxdata/chronograf/pull/1644): Redesign Alerts History table on Status Page to have sticky headers
1. [#1581](https://github.com/influxdata/chronograf/pull/1581): Refresh Template Variable values on Dashboard page load
1. [#1655](https://github.com/influxdata/chronograf/pull/1655): Display current version of Chronograf at the bottom of Configuration page
1. [#1655](https://github.com/influxdata/chronograf/pull/1655): Redesign Dashboards table and sort them alphabetically
1. [#1655](https://github.com/influxdata/chronograf/pull/1655): Bring design of navigation sidebar in line with Branding Documentation

## v1.3.3.3 [2017-06-21]
### Bug Fixes
1. [1651](https://github.com/influxdata/chronograf/pull/1651): Add back in x and y axes and revert some style changes on Line + Single Stat graphs

## v1.3.3.2 [2017-06-21]
### Bug Fixes

## v1.3.3.3 [2017-06-21]
### Bug Fixes
1. [1651](https://github.com/influxdata/chronograf/pull/1651): Add back in x and y axes and revert some style changes on Line + Single Stat graphs

## v1.3.3.2 [2017-06-21]
### Bug Fixes
1. [1650](https://github.com/influxdata/chronograf/pull/1650): Fix broken cpu reporting on hosts page and normalize InfluxQL

## v1.3.3.1 [2017-06-21]
### Bug Fixes
1. [#1641](https://github.com/influxdata/chronograf/pull/1641): Fix enable / disable being out of sync on Kapacitor Rules Page

### Features
1. [#1647](https://github.com/influxdata/chronograf/pull/1647): Add file uploader to Data Explorer for write protocol
### UI Improvements
1. [#1642](https://github.com/influxdata/chronograf/pull/1642): Do not prefix basepath to external link for news feed

## v1.3.3.0 [2017-06-19]

### Bug Fixes
1. [#1512](https://github.com/influxdata/chronograf/pull/1512): Prevent legend from flowing over window bottom bound
1. [#1600](https://github.com/influxdata/chronograf/pull/1600): Prevent Kapacitor configurations from having the same name
1. [#1600](https://github.com/influxdata/chronograf/pull/1600): Limit Kapacitor configuration names to 33 characters to fix display bug
1. [#1622](https://github.com/influxdata/chronograf/pull/1622): Use function selector grid in Kapacitor rule builder query maker instead of dropdown

### Features
1. [#1512](https://github.com/influxdata/chronograf/pull/1512): Synchronize vertical crosshair at same time across all graphs in a dashboard
1. [#1609](https://github.com/influxdata/chronograf/pull/1609): Add automatic GROUP BY (time) functionality to dashboards
1. [#1608](https://github.com/influxdata/chronograf/pull/1608): Add a Status Page with Recent Alerts bar graph, Recent Alerts table, News Feed, and Getting Started widgets

### UI Improvements
1. [#1512](https://github.com/influxdata/chronograf/pull/1512): When dashboard time range is changed, reset graphs that are zoomed in
1. [#1599](https://github.com/influxdata/chronograf/pull/1599): Bar graph option added to dashboard
1. [#1600](https://github.com/influxdata/chronograf/pull/1600): Redesign source management table to be more intuitive
1. [#1600](https://github.com/influxdata/chronograf/pull/1600): Redesign Line + Single Stat cells to appear more like a sparkline, and improve legibility
1. [#1639](https://github.com/influxdata/chronograf/pull/1639): Improve graph synchronization performance

## v1.3.2.1 [2017-06-06]

### Bug Fixes
1. [#1594](https://github.com/influxdata/chronograf/pull/1594): Restore Line + Single Stat styles

## v1.3.2.0 [2017-06-05]

### Bug Fixes
1. [#1530](https://github.com/influxdata/chronograf/pull/1530): Update the query config's field ordering to always match the input query
1. [#1535](https://github.com/influxdata/chronograf/pull/1535): Allow users to add functions to existing Kapacitor rules
1. [#1564](https://github.com/influxdata/chronograf/pull/1564): Fix logout menu item regression
1. [#1562](https://github.com/influxdata/chronograf/pull/1562): Fix InfluxQL parsing with multiple tag values for a tag key
1. [#1582](https://github.com/influxdata/chronograf/pull/1582): Fix load localStorage and warning UX on fresh Chronograf install
1. [#1584](https://github.com/influxdata/chronograf/pull/1584): Show submenus when the alert notification is present

### Features
  1. [#1537](https://github.com/influxdata/chronograf/pull/1537): Add UI to the Data Explorer for [writing data to InfluxDB](https://docs.influxdata.com/chronograf/latest/guides/transition-web-admin-interface/#writing-data)

### UI Improvements
  1. [#1508](https://github.com/influxdata/chronograf/pull/1508): Make the enter and escape keys perform as expected when renaming dashboards
  1. [#1524](https://github.com/influxdata/chronograf/pull/1524): Improve copy on the Kapacitor configuration page
  1. [#1549](https://github.com/influxdata/chronograf/pull/1549): Reset graph zoom when the user selects a new time range
  1. [#1544](https://github.com/influxdata/chronograf/pull/1544): Upgrade to new version of Influx Theme, and remove excess stylesheets
  1. [#1567](https://github.com/influxdata/chronograf/pull/1567): Replace the user icon with a solid style
  1. [#1561](https://github.com/influxdata/chronograf/pull/1561): Disable query save in cell editor mode if the query does not have a database, measurement, and field
  1. [#1575](https://github.com/influxdata/chronograf/pull/1575): Improve UX of applying functions to fields in the query builder
  1. [#1560](https://github.com/influxdata/chronograf/pull/1560): Apply mean to fields by default

## v1.3.1.0 [2017-05-22]

### Release notes

In versions 1.3.1+, installing a new version of Chronograf automatically clears the localStorage settings.

### Bug Fixes
  1. [#1450](https://github.com/influxdata/chronograf/pull/1450): Fix infinite spinner when `/chronograf` is a [basepath](https://docs.influxdata.com/chronograf/v1.3/administration/configuration/#p-basepath)
  1. [#1472](https://github.com/influxdata/chronograf/pull/1472): Remove the query templates dropdown from dashboard cell editor mode
  1. [#1458](https://github.com/influxdata/chronograf/pull/1458): New versions of Chronograf automatically clear localStorage settings
  1. [#1464](https://github.com/influxdata/chronograf/pull/1464): Fix the backwards sort arrows in table column headers
  1. [#1464](https://github.com/influxdata/chronograf/pull/1464): Fix the loading spinner on graphs
  1. [#1485](https://github.com/influxdata/chronograf/pull/1485): Filter out any template variable values that are empty, whitespace, or duplicates
  1. [#1484](https://github.com/influxdata/chronograf/pull/1484): Allow user to select SingleStat as Visualization Type before adding any queries and continue to be able to click Add Query
  1. [#1349](https://github.com/influxdata/chronograf/pull/1349): Add query for windows uptime
  1. [#1484](https://github.com/influxdata/chronograf/pull/1484): Allow users to click the add query button after selecting singleStat as the [visualization type](https://docs.influxdata.com/chronograf/v1.3/troubleshooting/frequently-asked-questions/#what-visualization-types-does-chronograf-support)
  1. [#1349](https://github.com/influxdata/chronograf/pull/1349): Add a query for windows uptime - thank you, @brianbaker!

### Features
  1. [#1477](https://github.com/influxdata/chronograf/pull/1477): Add log [event handler](https://docs.influxdata.com/chronograf/v1.3/troubleshooting/frequently-asked-questions/#what-kapacitor-event-handlers-are-supported-in-chronograf) - thank you, @mpchadwick!
  1. [#1491](https://github.com/influxdata/chronograf/pull/1491): Update Go (golang) vendoring to dep and committed vendor directory
  1. [#1500](https://github.com/influxdata/chronograf/pull/1500): Add autocomplete functionality to [template variable](https://docs.influxdata.com/chronograf/v1.3/guides/dashboard-template-variables/) dropdowns

### UI Improvements
  1. [#1451](https://github.com/influxdata/chronograf/pull/1451): Refactor scrollbars to support non-webkit browsers
  1. [#1453](https://github.com/influxdata/chronograf/pull/1453): Increase the query builder's default height in cell editor mode and in the data explorer
  1. [#1453](https://github.com/influxdata/chronograf/pull/1453): Give QueryMaker a greater initial height than Visualization
  1. [#1475](https://github.com/influxdata/chronograf/pull/1475): Add ability to toggle visibility of the Template Control Bar
  1. [#1464](https://github.com/influxdata/chronograf/pull/1464): Make the [template variables](https://docs.influxdata.com/chronograf/v1.3/guides/dashboard-template-variables/) manager more space efficient
  1. [#1464](https://github.com/influxdata/chronograf/pull/1464): Add page spinners to pages that did not have them
  1. [#1464](https://github.com/influxdata/chronograf/pull/1464): Denote which source is connected in the sources table
  1. [#1464](https://github.com/influxdata/chronograf/pull/1464): Make the logout button consistent with design
  1. [#1478](https://github.com/influxdata/chronograf/pull/1478): Use milliseconds in the InfluxDB dashboard instead of nanoseconds
  1. [#1498](https://github.com/influxdata/chronograf/pull/1498): Notify users when local settings are cleared

## v1.3.0 [2017-05-09]

### Bug Fixes
  1. [#1364](https://github.com/influxdata/chronograf/pull/1364): Fix the link to home when using the `--basepath` option
  1. [#1370](https://github.com/influxdata/chronograf/pull/1370): Remove the notification to login on the login page
  1. [#1376](https://github.com/influxdata/chronograf/pull/1376): Support queries that perform math on functions
  1. [#1399](https://github.com/influxdata/chronograf/pull/1399): Prevent the creation of blank template variables
  1. [#1406](https://github.com/influxdata/chronograf/pull/1406): Ensure thresholds for Kapacitor Rule Alerts appear on page load
  1. [#1412](https://github.com/influxdata/chronograf/pull/1412): Update the Kapacitor configuration page when the configuration changes
  1. [#1407](https://github.com/influxdata/chronograf/pull/1407): Fix Authentication when using Chronograf with a set `basepath`
  1. [#1417](https://github.com/influxdata/chronograf/pull/1417): Support escaping from presentation mode in Safari
  1. [#1365](https://github.com/influxdata/chronograf/pull/1365): Show red indicator on Hosts Page for an offline host
  1. [#1379](https://github.com/influxdata/chronograf/pull/1379): Re-implement level colors on the alerts page
  1. [#1433](https://github.com/influxdata/chronograf/pull/1433): Fix router bug introduced by upgrading to react-router v3.0
  1. [#1435](https://github.com/influxdata/chronograf/pull/1435): Show legend on Line+Stat visualization type
  1. [#1436](https://github.com/influxdata/chronograf/pull/1436): Prevent queries with `:dashboardTime:` from breaking the query builder

### Features
  1. [#1382](https://github.com/influxdata/chronograf/pull/1382): Add line-protocol proxy for InfluxDB/InfluxEnterprise Cluster data sources
  1. [#1391](https://github.com/influxdata/chronograf/pull/1391): Add `:dashboardTime:` to support cell-specific time ranges on dashboards
  1. [#1201](https://github.com/influxdata/chronograf/pull/1201): Add support for enabling and disabling TICKscripts that were created outside Chronograf
  1. [#1401](https://github.com/influxdata/chronograf/pull/1401): Allow users to delete Kapacitor configurations

### UI Improvements
  1. [#1378](https://github.com/influxdata/chronograf/pull/1378): Save user-provided relative time ranges in cells
  1. [#1373](https://github.com/influxdata/chronograf/pull/1373): Improve how cell legends and options appear on dashboards
  1. [#1385](https://github.com/influxdata/chronograf/pull/1385): Combine the measurements and tags columns in the Data Explorer and implement a new design for applying functions to fields
  1. [#602](https://github.com/influxdata/chronograf/pull/602): Normalize the terminology in Chronograf
  1. [#1392](https://github.com/influxdata/chronograf/pull/1392): Make overlays full-screen
  1. [#1395](https://github.com/influxdata/chronograf/pull/1395):Change the default global time range to past 1 hour
  1. [#1439](https://github.com/influxdata/chronograf/pull/1439): Add Source Indicator icon to the Configuration and Admin pages

## v1.2.0-beta10 [2017-04-28]

### Bug Fixes
  1. [#1337](https://github.com/influxdata/chronograf/pull/1337): Add support for blank hostnames on the Host List page
  1. [#1340](https://github.com/influxdata/chronograf/pull/1340): Fix case where the Explorer and cell editor falsely assumed there was no active query
  1. [#1338](https://github.com/influxdata/chronograf/pull/1338): Require url and name when adding a new source
  1. [#1348](https://github.com/influxdata/chronograf/pull/1348): Fix broken `Add Kapacitor` link on the Alerts page - thank you, @nickysemenza

### Features

  1. [#1154](https://github.com/influxdata/chronograf/issues/1154): Add template variables to Chronograf's customized dashboards
  1. [#1351](https://github.com/influxdata/chronograf/pull/1351): Add a canned dashboard for [phpfpm](https://github.com/influxdata/telegraf/tree/master/plugins/inputs/phpfpm) - thank you, @nickysemenza

### UI Improvements
  1. [#1335](https://github.com/influxdata/chronograf/pull/1335): Improve UX for sanitized Kapacitor event handler settings
  1. [#1342](https://github.com/influxdata/chronograf/pull/1342): Fix DB Management's abrupt database sort; only sort databases after refresh/returning to page
  1. [#1344](https://github.com/influxdata/chronograf/pull/1344): Remove the empty, default Kubernetes dashboard
  1. [#1340](https://github.com/influxdata/chronograf/pull/1340): Automatically switch to table view the query is a meta query

## v1.2.0-beta9 [2017-04-21]

### Bug Fixes
  1. [#1257](https://github.com/influxdata/chronograf/issues/1257): Fix function selection in the query builder
  1. [#1244](https://github.com/influxdata/chronograf/pull/1244): Fix the environment variable name for Google client secret
  1. [#1269](https://github.com/influxdata/chronograf/issues/1269): Add more functionality to the explorer's query generation process
  1. [#1318](https://github.com/influxdata/chronograf/issues/1318): Fix JWT refresh for auth-durations of zero and less than five minutes
  1. [#1332](https://github.com/influxdata/chronograf/pull/1332): Remove table toggle from dashboard visualization
  1. [#1335](https://github.com/influxdata/chronograf/pull/1335): Improve UX for sanitized kapacitor settings


### Features
  1. [#1292](https://github.com/influxdata/chronograf/pull/1292): Introduce Template Variable Manager
  1. [#1232](https://github.com/influxdata/chronograf/pull/1232): Fuse the query builder and raw query editor
  1. [#1265](https://github.com/influxdata/chronograf/pull/1265): Refactor the router to use auth and force /login route when auth expires
  1. [#1286](https://github.com/influxdata/chronograf/pull/1286): Add refreshing JWTs for authentication
  1. [#1316](https://github.com/influxdata/chronograf/pull/1316): Add templates API scoped within a dashboard
  1. [#1311](https://github.com/influxdata/chronograf/pull/1311): Display currently selected values in TVControlBar
  1. [#1315](https://github.com/influxdata/chronograf/pull/1315): Send selected TV values to proxy
  1. [#1302](https://github.com/influxdata/chronograf/pull/1302): Add support for multiple Kapacitors per InfluxDB source

### UI Improvements
  1. [#1259](https://github.com/influxdata/chronograf/pull/1259): Add a default display for empty dashboard
  1. [#1258](https://github.com/influxdata/chronograf/pull/1258): Display Kapacitor alert endpoint options as radio button group
  1. [#1321](https://github.com/influxdata/chronograf/pull/1321): Add yellow color to UI, Query Editor warnings are now appropriately colored

## v1.2.0-beta8 [2017-04-07]

### Bug Fixes
  1. [#1104](https://github.com/influxdata/chronograf/pull/1104): Fix Windows hosts on the host list page
  1. [#1125](https://github.com/influxdata/chronograf/pull/1125): Show cell name when editing dashboard cells
  1. [#1134](https://github.com/influxdata/chronograf/pull/1134): Fix Enterprise Kapacitor authentication
  1. [#1142](https://github.com/influxdata/chronograf/pull/1142): Fix Telegram Kapacitor configuration to display the correct disableNotification setting
  1. [#1124](https://github.com/influxdata/chronograf/pull/1124): Fix broken graph spinner in the explorer and when editing dashboard cells
  1. [#1124](https://github.com/influxdata/chronograf/pull/1124): Fix obscured legends in dashboards
  1. [#1149](https://github.com/influxdata/chronograf/pull/1149): Exit presentation mode on dashboards when using the browser back button
  1. [#1152](https://github.com/influxdata/chronograf/pull/1152): Widen single column results in the explorer
  1. [#1164](https://github.com/influxdata/chronograf/pull/1164): Restore ability to save raw queries to a dashboard cell
  1. [#1115](https://github.com/influxdata/chronograf/pull/1115): Fix `--basepath` issue where content would fail to render under certain circumstances
  1. [#1173](https://github.com/influxdata/chronograf/pull/1173): Actually save emails in Kapacitor alerts
  1. [#1178](https://github.com/influxdata/chronograf/pull/1178): Ensure Safari renders the explorer and CellEditorOverlay correctly
  1. [#1182](https://github.com/influxdata/chronograf/pull/1182): Fix empty tags for non-default retention policies
  1. [#1179](https://github.com/influxdata/chronograf/pull/1179): Render databases without retention policies on the admin page
  1. [#1128](https://github.com/influxdata/chronograf/pull/1128): Fix dashboard cell repositioning 👻
  1. [#1189](https://github.com/influxdata/chronograf/pull/1189): Improve dashboard cell renaming UX
  1. [#1202](https://github.com/influxdata/chronograf/pull/1202): Fix server returning unquoted InfluxQL keyword identifiers (e.g. `mean(count)`)
  1. [#1203](https://github.com/influxdata/chronograf/pull/1203): Fix redirect with authentication in Chronograf for InfluxEnterprise
  1. [#1095](https://github.com/influxdata/chronograf/pull/1095): Restore the logout button
  1. [#1209](https://github.com/influxdata/chronograf/pull/1209): Ask for the HipChat subdomain instead of the entire HipChat URL in the HipChat Kapacitor configuration
  1. [#1223](https://github.com/influxdata/chronograf/pull/1223): Use vhost as Chronograf's proxy to Kapacitor
  1. [#1205](https://github.com/influxdata/chronograf/pull/1205): Allow initial source to be an InfluxEnterprise source

### Features
  1. [#1112](https://github.com/influxdata/chronograf/pull/1112): Add ability to delete a dashboard
  1. [#1120](https://github.com/influxdata/chronograf/pull/1120): Allow admins to update user passwords
  1. [#1129](https://github.com/influxdata/chronograf/pull/1129): Allow InfluxDB and Kapacitor configuration via environment vars or CLI options
  1. [#1130](https://github.com/influxdata/chronograf/pull/1130): Add loading spinner to the alert history page
  1. [#1168](https://github.com/influxdata/chronograf/pull/1168): Expand support for `--basepath` on some load balancers
  1. [#1204](https://github.com/influxdata/chronograf/pull/1204): Add Slack channel per Kapacitor alert rule configuration
  1. [#1119](https://github.com/influxdata/chronograf/pull/1119): Add new auth duration CLI option; add client heartbeat
  1. [#1207](https://github.com/influxdata/chronograf/pull/1207): Add support for custom OAuth2 providers
  1. [#1212](https://github.com/influxdata/chronograf/pull/1212): Add meta query templates and loading animation to the RawQueryEditor
  1. [#1221](https://github.com/influxdata/chronograf/pull/1221): Remove the default query from empty cells on dashboards
  1. [#1101](https://github.com/influxdata/chronograf/pull/1101): Compress InfluxQL responses with gzip

### UI Improvements
  1. [#1132](https://github.com/influxdata/chronograf/pull/1132): Show blue strip next to active tab on the sidebar
  1. [#1135](https://github.com/influxdata/chronograf/pull/1135): Clarify Kapacitor alert configuration for Telegram
  1. [#1137](https://github.com/influxdata/chronograf/pull/1137): Clarify Kapacitor alert configuration for HipChat
  1. [#1136](https://github.com/influxdata/chronograf/pull/1136): Remove series highlighting in line graphs
  1. [#1124](https://github.com/influxdata/chronograf/pull/1124): Polish UI:
    * Polish dashboard cell drag interaction
    * Use Hover-To-Reveal UI pattern in all tables
    * Clarify source Indicator & Graph Tips
    * Improve DB Management page UI
  1. [#1187](https://github.com/influxdata/chronograf/pull/1187): Replace kill query confirmation modal with confirm buttons
  1. [#1185](https://github.com/influxdata/chronograf/pull/1185): Alphabetically sort databases and retention policies on the admin page
  1. [#1199](https://github.com/influxdata/chronograf/pull/1199): Move rename cell functionality to cell dropdown menu
  1. [#1211](https://github.com/influxdata/chronograf/pull/1211): Reverse the positioning of the graph visualization and the query builder on the Data Explorer page
  1. [#1222](https://github.com/influxdata/chronograf/pull/1222): Isolate cell repositioning to just those affected by adding a new cell

## v1.2.0-beta7 [2017-03-28]
### Bug Fixes
  1. [#1008](https://github.com/influxdata/chronograf/issues/1008): Fix unexpected redirection to create sources page when deleting a source
  1. [#1067](https://github.com/influxdata/chronograf/issues/1067): Fix issue creating retention policies
  1. [#1068](https://github.com/influxdata/chronograf/issues/1068): Fix issue deleting databases
  1. [#1078](https://github.com/influxdata/chronograf/issues/1078): Fix cell resizing in dashboards
  1. [#1070](https://github.com/influxdata/chronograf/issues/1070): Save GROUP BY tag(s) clauses on dashboards
  1. [#1086](https://github.com/influxdata/chronograf/issues/1086): Fix validation for deleting databases

### Features

### UI Improvements
  1. [#1092](https://github.com/influxdata/chronograf/pull/1092): Persist and render Dashboard Cell groupby queries


## v1.2.0-beta6 [2017-03-24]

### Bug Fixes
  1. [#1065](https://github.com/influxdata/chronograf/pull/1065): Add functionality to the `save` and `cancel` buttons on editable dashboards
  2. [#1069](https://github.com/influxdata/chronograf/pull/1069): Make graphs on pre-created dashboards un-editable
  3. [#1085](https://github.com/influxdata/chronograf/pull/1085): Make graphs resizable again
  4. [#1087](https://github.com/influxdata/chronograf/pull/1087): Hosts page now displays proper loading, host count, and error messages.

### Features
  1. [#1056](https://github.com/influxdata/chronograf/pull/1056): Add ability to add a dashboard cell
  2. [#1020](https://github.com/influxdata/chronograf/pull/1020): Allow users to edit cell names on dashboards
  3. [#1015](https://github.com/influxdata/chronograf/pull/1015): Add ability to edit a dashboard cell
  4. [#832](https://github.com/influxdata/chronograf/issues/832): Add a database and retention policy management page
  5. [#1035](https://github.com/influxdata/chronograf/pull/1035): Add ability to move and edit queries between raw InfluxQL mode and Query Builder mode

### UI Improvements

## v1.2.0-beta5 [2017-03-10]

### Bug Fixes
  1. [#936](https://github.com/influxdata/chronograf/pull/936): Fix leaking sockets for InfluxQL queries
  2. [#967](https://github.com/influxdata/chronograf/pull/967): Fix flash of empty graph on auto-refresh when no results were previously returned from a query
  3. [#968](https://github.com/influxdata/chronograf/issue/968): Fix wrong database used in dashboards

### Features
  1. [#993](https://github.com/influxdata/chronograf/pull/993): Add Admin page for managing users, roles, and permissions for [OSS InfluxDB](https://github.com/influxdata/influxdb) and InfluxData's [Enterprise](https://docs.influxdata.com/enterprise/v1.2/) product
  2. [#993](https://github.com/influxdata/chronograf/pull/993): Add Query Management features including the ability to view active queries and stop queries

### UI Improvements
  1. [#989](https://github.com/influxdata/chronograf/pull/989) Add a canned dashboard for mesos
  2. [#993](https://github.com/influxdata/chronograf/pull/993): Improve the multi-select dropdown
  3. [#993](https://github.com/influxdata/chronograf/pull/993): Provide better error information to users

## v1.2.0-beta4 [2017-02-24]

### Bug Fixes
  1. [#882](https://github.com/influxdata/chronograf/pull/882): Fix y-axis graph padding
  2. [#907](https://github.com/influxdata/chronograf/pull/907): Fix react-router warning
  3. [#926](https://github.com/influxdata/chronograf/pull/926): Fix Kapacitor RuleGraph display

### Features
  1. [#873](https://github.com/influxdata/chronograf/pull/873): Add [TLS](https://github.com/influxdata/chronograf/blob/master/docs/tls.md) support
  2. [#885](https://github.com/influxdata/chronograf/issues/885): Add presentation mode to the dashboard page
  3. [#891](https://github.com/influxdata/chronograf/issues/891): Make dashboard visualizations draggable
  4. [#892](https://github.com/influxdata/chronograf/issues/891): Make dashboard visualizations resizable
  5. [#893](https://github.com/influxdata/chronograf/issues/893): Persist dashboard visualization position
  6. [#922](https://github.com/influxdata/chronograf/issues/922): Additional OAuth2 support for [Heroku](https://github.com/influxdata/chronograf/blob/master/docs/auth.md#heroku) and [Google](https://github.com/influxdata/chronograf/blob/master/docs/auth.md#google)
  7. [#781](https://github.com/influxdata/chronograf/issues/781): Add global auto-refresh dropdown to all graph dashboards

### UI Improvements
  1. [#905](https://github.com/influxdata/chronograf/pull/905): Make scroll bar thumb element bigger
  2. [#917](https://github.com/influxdata/chronograf/pull/917): Simplify the sidebar
  3. [#920](https://github.com/influxdata/chronograf/pull/920): Display stacked and step plot graph types
  4. [#851](https://github.com/influxdata/chronograf/pull/851): Add configuration for [InfluxEnterprise](https://portal.influxdata.com/) meta nodes
  5. [#916](https://github.com/influxdata/chronograf/pull/916): Dynamically scale font size based on resolution

## v1.2.0-beta3 [2017-02-15]

### Bug Fixes
  1. [#879](https://github.com/influxdata/chronograf/pull/879): Fix several Kapacitor configuration page state bugs: [#875](https://github.com/influxdata/chronograf/issues/875), [#876](https://github.com/influxdata/chronograf/issues/876), [#878](https://github.com/influxdata/chronograf/issues/878)
  2. [#872](https://github.com/influxdata/chronograf/pull/872): Fix incorrect data source response

### Features
  1. [#896](https://github.com/influxdata/chronograf/pull/896) Add more docker stats

## v1.2.0-beta2 [2017-02-10]

### Bug Fixes
  1. [#865](https://github.com/influxdata/chronograf/issues/865): Support for String fields compare Kapacitor rules in Chronograf UI

### Features
  1. [#838](https://github.com/influxdata/chronograf/issues/838): Add [detail node](https://docs.influxdata.com/kapacitor/latest/nodes/alert_node/#details) to Kapacitor alerts
  2. [#847](https://github.com/influxdata/chronograf/issues/847): Enable and disable Kapacitor alerts from the alert manager page
  3. [#853](https://github.com/influxdata/chronograf/issues/853): Update builds to use yarn over npm install
  4. [#860](https://github.com/influxdata/chronograf/issues/860): Add gzip encoding and caching of static assets to server
  5. [#864](https://github.com/influxdata/chronograf/issues/864): Add support to Kapacitor rule alert configuration for:
    - HTTP
    - TCP
    - Exec
    - SMTP
    - Alerta

### UI Improvements
  1. [#822](https://github.com/influxdata/chronograf/issues/822): Simplify and improve the layout of the Data Explorer
    - The Data Explorer's intention and purpose has always been the ad hoc and ephemeral exploration of your schema and data.
      The concept of `Exploration` sessions and `Panels` betrayed this initial intention. The DE turned into a "poor man's"
      dashboarding tool. In turn, this introduced complexity in the code and the UI. In the future if I want to save, manipulate,
      and view multiple visualizations this will be done more efficiently and effectively in our dashboarding solution.

## v1.2.0-beta1 [2017-01-27]

### Bug Fixes
  1. [#788](https://github.com/influxdata/chronograf/pull/788): Fix missing fields in data explorer when using non-default retention policy
  2. [#774](https://github.com/influxdata/chronograf/issues/774): Fix gaps in layouts for hosts

### Features
  1. [#779](https://github.com/influxdata/chronograf/issues/779): Add layout for telegraf's diskio system plugin
  2. [#810](https://github.com/influxdata/chronograf/issues/810): Add layout for telegraf's net system plugin
  3. [#811](https://github.com/influxdata/chronograf/issues/811): Add layout for telegraf's procstat plugin
  4. [#737](https://github.com/influxdata/chronograf/issues/737): Add GUI for OpsGenie kapacitor alert service
  5. [#814](https://github.com/influxdata/chronograf/issues/814): Allows Chronograf to be mounted under any arbitrary URL path using the `--basepath` flag.

## v1.1.0-beta6 [2017-01-13]
### Bug Fixes
  1. [#748](https://github.com/influxdata/chronograf/pull/748): Fix missing kapacitors on source index page
  2. [#755](https://github.com/influxdata/chronograf/pull/755): Fix kapacitor basic auth proxying
  3. [#704](https://github.com/influxdata/chronograf/issues/704): Fix RPM and DEB install script and systemd unit file

### Features
  1. [#660](https://github.com/influxdata/chronograf/issues/660): Add option to accept any certificate from InfluxDB
  2. [#733](https://github.com/influxdata/chronograf/pull/733): Add optional Github organization membership checks to authentication
  3. [#564](https://github.com/influxdata/chronograf/issues/564): Add RabbitMQ pre-canned layout
  4. [#706](https://github.com/influxdata/chronograf/issues/706): Alerts on threshold where value is inside of range
  5. [#707](https://github.com/influxdata/chronograf/issues/707): Alerts on threshold where value is outside of range
  6. [#772](https://github.com/influxdata/chronograf/pull/772): Add X-Chronograf-Version header to all requests

### UI Improvements
  1. [#766](https://github.com/influxdata/chronograf/pull/766): Add click-to-insert functionality to rule message templates

## v1.1.0-beta5 [2017-01-05]

### Bug Fixes
  1. [#693](https://github.com/influxdata/chronograf/issues/693): Fix corrupted MongoDB pre-canned layout
  2. [#714](https://github.com/influxdata/chronograf/issues/714): Relative rules check data in the wrong direction
  3. [#718](https://github.com/influxdata/chronograf/issues/718): Fix bug that stopped apps from displaying

## v1.1.0-beta4 [2016-12-30]

### Features
  1. [#691](https://github.com/influxdata/chronograf/issues/691): Add server-side dashboard API
  2. [#709](https://github.com/influxdata/chronograf/pull/709): Add kapacitor range alerting to API
  3. [#672](https://github.com/influxdata/chronograf/pull/672): Added visual indicator for down hosts
  4. [#612](https://github.com/influxdata/chronograf/issues/612): Add dashboard menu

### Bug Fixes
  1. [679](https://github.com/influxdata/chronograf/issues/679): Fix version display

## v1.1.0-beta3 [2016-12-16]

### Features
  1. [#610](https://github.com/influxdata/chronograf/issues/610): Add ability to edit raw text queries in the Data Explorer

### UI Improvements
  1. [#688](https://github.com/influxdata/chronograf/issues/688): Add ability to visually distinguish queries in the Data Explorer
  1. [#618](https://github.com/influxdata/chronograf/issues/618): Add measurement name and field key to the query tab in the Data Explorer
  1. [#698](https://github.com/influxdata/chronograf/issues/698): Add color differentiation for Kapacitor alert levels
  1. [#698](https://github.com/influxdata/chronograf/issues/698): Clarify an empty Kapacitor configuration on the InfluxDB Sources page
  1. [#676](https://github.com/influxdata/chronograf/issues/676): Streamline the function selector in the Data Explorer

### Bug Fixes
  1. [#652](https://github.com/influxdata/chronograf/issues/652),[#670](https://github.com/influxdata/chronograf/issues/670): Allow text selecting in text box inputs
  2. [#679](https://github.com/influxdata/chronograf/issues/679): Add version information to the nightly builds
  3. [#675](https://github.com/influxdata/chronograf/issues/675): Fix user flow for Kapacitor connect

## v1.1.0-beta2 [2016-12-09]

### Features
  1. [#624](https://github.com/influxdata/chronograf/issues/624): Add time range selection to kapacitor alert rules
  1. Update Go to 1.7.4

### Bug Fixes
  1. [#664](https://github.com/influxdata/chronograf/issues/664): Fix Content-Type of single-page app to always be text/html
  1. [#671](https://github.com/influxdata/chronograf/issues/671): Fix multiple influxdb source freezing page

## v1.1.0-beta1 [2016-12-06]
### Layouts
  1. [#575](https://github.com/influxdata/chronograf/issues/556): Varnish Layout
  2. [#535](https://github.com/influxdata/chronograf/issues/535): Elasticsearch Layout

### Features
  1. [#565](https://github.com/influxdata/chronograf/issues/565) [#246](https://github.com/influxdata/chronograf/issues/246) [#234](https://github.com/influxdata/chronograf/issues/234) [#311](https://github.com/influxdata/chronograf/issues/311) Github Oauth login
  2. [#487](https://github.com/influxdata/chronograf/issues/487): Warn users if they are using a kapacitor instance that is configured to use an influxdb instance that does not match the current source
  3. [#597](https://github.com/influxdata/chronograf/issues/597): Filter host by series tags
  4. [#568](https://github.com/influxdata/chronograf/issues/568): [#569](https://github.com/influxdata/chronograf/issues/569): Add support for multiple y-axis, labels, and ranges
  5. [#605](https://github.com/influxdata/chronograf/issues/605): Singlestat visualization type in host view
  5. [#607](https://github.com/influxdata/chronograf/issues/607): Singlestat and line graph visualization type in host view

### Bug Fixes
  1. [#536](https://github.com/influxdata/chronograf/issues/536) Redirect the user to the kapacitor config screen if they are attempting to view or edit alerts without a configured kapacitor
  2. [#539](https://github.com/influxdata/chronograf/issues/539) Zoom works only on the first graph of a layout
  3. [#494](https://github.com/influxdata/chronograf/issues/494) Layouts should only be displayed when the measurement is present
  4. [#588](https://github.com/influxdata/chronograf/issues/588) Unable to connect to source
  5. [#586](https://github.com/influxdata/chronograf/issues/586) Allow telegraf database in non-default locations
  6. [#542](https://github.com/influxdata/chronograf/issues/542) Graphs in layouts do not show up in the order of the layout definition
  7. [#574](https://github.com/influxdata/chronograf/issues/574): Fix broken graphs on Postgres Layouts by adding aggregates
  8. [#644](https://github.com/influxdata/chronograf/pull/644): Fix bug that stopped apps from displaying
  9. [#510](https://github.com/influxdata/chronograf/issues/510): Fix connect button

## v1.1-alpha [2016-11-14]

### Release Notes

This is the initial alpha release of Chronograf 1.1.<|MERGE_RESOLUTION|>--- conflicted
+++ resolved
@@ -5,12 +5,9 @@
 1. [#1813](https://github.com/influxdata/chronograf/pull/1813): Guarantee UUID for each Alert Table key to prevent dropping items when keys overlap
 
 ### Features
-<<<<<<< HEAD
 1. [#1744](https://github.com/influxdata/chronograf/pull/1744): Add a few time range shortcuts to the custom time range menu
-=======
 1. [#1714](https://github.com/influxdata/chronograf/pull/1714): Add ability to edit a dashboard graph's y-axis bounds
 1. [#1714](https://github.com/influxdata/chronograf/pull/1714): Add ability to edit a dashboard graph's y-axis label
->>>>>>> a7d16c85
 
 ### UI Improvements
 1. [#1796](https://github.com/influxdata/chronograf/pull/1796): Add spinner to indicate data is being written
