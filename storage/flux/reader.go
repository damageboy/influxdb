--- conflicted
+++ resolved
@@ -80,17 +80,14 @@
 	}, nil
 }
 
-<<<<<<< HEAD
-func (r *storeReader) ReadTagKeys(ctx context.Context, spec query.ReadTagKeysSpec, alloc *memory.Allocator) (query.TableIterator, error) {
-=======
-func (r *storeReader) HasWindowAggregateCapability(ctx context.Context, capability ...*influxdb.WindowAggregateCapability) bool {
+func (r *storeReader) HasWindowAggregateCapability(ctx context.Context, capability ...*query.WindowAggregateCapability) bool {
 	if aggStore, ok := r.s.(storage.WindowAggregateStore); ok {
 		return aggStore.HasWindowAggregateCapability(ctx)
 	}
 	return false
 }
 
-func (r *storeReader) ReadWindowAggregate(ctx context.Context, spec influxdb.ReadWindowAggregateSpec, alloc *memory.Allocator) (influxdb.TableIterator, error) {
+func (r *storeReader) ReadWindowAggregate(ctx context.Context, spec query.ReadWindowAggregateSpec, alloc *memory.Allocator) (query.TableIterator, error) {
 	return &windowAggregateIterator{
 		ctx:   ctx,
 		s:     r.s,
@@ -100,17 +97,7 @@
 	}, nil
 }
 
-func (r *storeReader) ReadTagKeys(ctx context.Context, spec influxdb.ReadTagKeysSpec, alloc *memory.Allocator) (influxdb.TableIterator, error) {
-	var predicate *datatypes.Predicate
-	if spec.Predicate != nil {
-		p, err := toStoragePredicate(spec.Predicate)
-		if err != nil {
-			return nil, err
-		}
-		predicate = p
-	}
-
->>>>>>> 3c2ab1b6
+func (r *storeReader) ReadTagKeys(ctx context.Context, spec query.ReadTagKeysSpec, alloc *memory.Allocator) (query.TableIterator, error) {
 	return &tagKeysIterator{
 		ctx:       ctx,
 		bounds:    spec.Bounds,
@@ -525,7 +512,7 @@
 type windowAggregateIterator struct {
 	ctx   context.Context
 	s     storage.Store
-	spec  influxdb.ReadWindowAggregateSpec
+	spec  query.ReadWindowAggregateSpec
 	stats cursors.CursorStats
 	cache *tagsCache
 	alloc *memory.Allocator
@@ -545,44 +532,35 @@
 		return err
 	}
 
-	var predicate *datatypes.Predicate
-	if wai.spec.Predicate != nil {
-		p, err := toStoragePredicate(wai.spec.Predicate)
-		if err != nil {
-			return err
-		}
-		predicate = p
-	}
-
 	var req datatypes.ReadWindowAggregateRequest
 	req.ReadSource = any
-	req.Predicate = predicate
+	req.Predicate = wai.spec.Predicate
 	req.Range.Start = int64(wai.spec.Bounds.Start)
 	req.Range.End = int64(wai.spec.Bounds.Stop)
 
 	req.WindowEvery = wai.spec.WindowEvery
 	req.Aggregate = make([]*datatypes.Aggregate, len(wai.spec.Aggregates))
 	for i, aggKind := range wai.spec.Aggregates {
-		if agg, err := determineAggregateMethod(aggKind); err != nil {
+		if agg, err := determineAggregateMethod(string(aggKind)); err != nil {
 			return err
 		} else if agg != datatypes.AggregateTypeNone {
 			req.Aggregate[i] = &datatypes.Aggregate{Type: agg}
 		}
 	}
 
-	if aggStore, ok := wai.s.(storage.WindowAggregateStore); !ok {
-		return errors.New("storage does not support window aggregate.")
-	} else {
-		rs, err := aggStore.WindowAggregate(wai.ctx, &req)
-		if err != nil {
-			return err
-		}
-
-		if rs == nil {
-			return nil
-		}
-		return wai.handleRead(f, rs)
-	}
+	aggStore, ok := wai.s.(storage.WindowAggregateStore)
+	if !ok {
+		return errors.New("storage does not support window aggregate")
+	}
+	rs, err := aggStore.WindowAggregate(wai.ctx, &req)
+	if err != nil {
+		return err
+	}
+
+	if rs == nil {
+		return nil
+	}
+	return wai.handleRead(f, rs)
 }
 
 func (wai *windowAggregateIterator) handleRead(f func(flux.Table) error, rs storage.ResultSet) error {
